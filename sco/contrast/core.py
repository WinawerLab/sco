####################################################################################################
# contrast/core.py
# The second-order contrast module of the standard cortical observer.
# By Noah C. Benson

import numpy                 as     np
import numpy.matlib          as     npml
from   scipy                 import ndimage as ndi

from   skimage.filters       import gabor_kernel

from   types                 import (IntType, LongType)

from   ..core                import calculates
from   ..normalization       import _turn_param_into_array

@calculates()
def calc_contrast_default_parameters(pRF_v123_labels, gabor_orientations=8,
                                     Kay2013_normalization_r=1.0, Kay2013_normalization_s=.5):
    '''
    calc_contrast_default_parameters is a calculator that requires no arguments but sets the
    following to a default if they are not provided:
      * gabor_orientations (set to 8 by default)
      * Kay2013_normalization_r (set to 1 by default)
      * Kay2013_normalization_s (set to .5 by default)
    If gabor_orientations is a list, then it is taken to be a list of the orientations (in radians),
    and these orientations are used; if it is an integer, then evenly spaced orientations are used:
    pi*k/n where k is in [0, n-1] and n is gabor_orientations.

    The Kay2013_normalization parameters can be a single float, a list/array of float, or a
    dictionary with 1, 2 and 3 as its keys and with floats as the values, specifying the values for
    these parameters for voxels in areas V1, V2, and V3. This function will take these values and
    form arrays that correspond to the other voxel-level arrays.
    '''
    if isinstance(gabor_orientations, (IntType, LongType)):
        gabor_orientations = [np.pi * float(k)/float(gabor_orientations)
                              for k in range(gabor_orientations)]
    elif not hasattr(gabor_orientations, '__iter__'):
        raise ValueError('gabor_orientations must be a list or an integer')
    # That's all this needs to do for now. We want gabor_orientations to be an array, because that
    # makes things easier.
    return {'gabor_orientations':      np.asarray(gabor_orientations),
            'Kay2013_normalization_r': _turn_param_into_array(Kay2013_normalization_r,
                                                              pRF_v123_labels),
            'Kay2013_normalization_s': _turn_param_into_array(Kay2013_normalization_s,
                                                              pRF_v123_labels)}

def scaled_gabor_kernel(cpp, theta=0, zero_mean=True, **kwargs):
    '''
    scaled_gabor_kernel(...) is identical to gabor_kernel(...) except that the resulting kernel is
    scaled such that the response of the kernel to a grating of identical frequency and angle and
    min/max values of -/+ 1 is 1.
    scaled_gabor_kernel has one additional argument, zero_mean=True, which specifies that the kernel
    should (or should not) be given a zero mean value. The gabor_kernel function alone does not do
    this, but scaled_gabor_kernel does this by default, unless zero_mean is set to False.
    '''
    kern = gabor_kernel(cpp, theta=theta, **kwargs)
    # First, zero-mean them
    if zero_mean:
        kern = (kern.real - np.mean(kern.real)) + 1j*(kern.imag - np.mean(kern.imag))
    # Next, make the max response grating
    (n,m) = kern.shape
    (cn,cm) = [0.5*(q - 1) for q in [n,m]]
    (costh, sinth) = (np.cos(theta), np.sin(theta))
    mtx = (2*np.pi*cpp) * np.asarray(
        [[costh*(col - cm) + sinth*(row - cn) for col in range(m)]
         for row in range(n)])
    return np.asarray(
        (kern.real/np.sum(np.abs(kern.real * np.cos(mtx))))
        + 1j*(kern.imag/np.sum(np.abs(kern.imag * np.sin(mtx)))))

@calculates('stimulus_contrast_functions',
            d2p='normalized_pixels_per_degree',
            imgs='normalized_stimulus_images',
            orients='gabor_orientations',
            ev='stimulus_edge_value')
def calc_stimulus_contrast_functions(imgs, d2p, orients, ev):
    '''
    calc_stimulus_contrast_functions is a calculator that produces a value named 
    'stimulus_contrast_functions' which an 1d array, each element of which, when given a frequency
    (in cycles/degree), yields an image that has been transformed from the original
    normalized_stimulus_images to a new image the same size in which each pixel represents the
    contrast energy at that position and at the given frequency.
    The function that is returned automatically caches the results from a call and returns them on
    subsequent calls with the same frequency argument.
    '''
    _stimulus_contrast_cache = [{} for i in imgs]
    # make sure there are lists where there should be
    d2ps = d2p if hasattr(d2p, '__iter__') else [d2p for i in imgs]
    evs  = ev  if hasattr(ev,  '__iter__') else [ev  for i in imgs]
    # Now, the function that is called:
    def _stimulus_contrast_function(k, cpd):
        cache = _stimulus_contrast_cache[k]
        # want to make sure that cpd is a float
        cpd = float(cpd)
        if isinstance(cpd, set):
            return {x: _stimulus_contrast_function(k, x) for x in cpd}
        elif hasattr(cpd, '__iter__'):
            return [_stimulus_contrast_function(k, x) for x in cpd]
        elif cpd in cache:
            return cache[cpd]
        else:
            # switch to cycles per pixel
            im = imgs[k]
            cpp = cpd / d2ps[k]
            c = evs[k]
<<<<<<< HEAD
            # because of how the gabors get truncated, the mean of the real part is not exactly 0
            # (which is what we want). In order to correct this, we subtract the means and then
            # ensure that the power of the kernels is still 1.
            kerns = [(kn.real-np.mean(kn.real), kn.imag-np.mean(kn.imag))
                     for th in orients
                     for kn in [gabor_kernel(cpp, theta=th)]]
            kerns = [kern / np.sum([k ** 2 for k in kern]) for kern in kerns]
=======
            kerns = [(kn.real, kn.imag)
                     for th  in orients
                     for kn  in [scaled_gabor_kernel(cpp, theta=th)]]
>>>>>>> 6b46a1d3
            # The filtered orientations
            filtered_orientations = {
                th: np.sqrt(np.sum([ndi.convolve(im, kern_part, mode='constant', cval=c)**2
                                    for kern_part in re_im_kern],
                                   axis=0))
                for (th, re_im_kern) in zip(orients, kerns)}
            # now, collapse them down to a single filtered image
            # filtered = np.sum(filtered_orientations.values(), axis=0)
            # filtered_orientations.setflags(write=False)
            cache[cpd] = filtered_orientations
            return filtered_orientations
    def _make_stim_contrast_fn(k):
        """makes the stimulus contrast function for image k

        This is necessary because of some weirdness in python scoping; it's neccessary to make sur
        each function gets the right k.
        """
        return lambda f: _stimulus_contrast_function(k, f)
    return {'stimulus_contrast_functions': np.asarray([_make_stim_contrast_fn(k)
                                                       for k in range(len(imgs))])}


@calculates('normalized_contrast_functions')
def calc_divisive_normalization_functions(stimulus_contrast_functions,
                                          normalized_stimulus_images,
                                          stimulus_edge_value,
                                          normalized_pixels_per_degree,
                                          Kay2013_normalization_r,
                                          Kay2013_normalization_s):
    """
    calc_divisive_normalization_functions is a calculator that produces a value named
    'normalized_contrast_functions', which is a 2d array (voxels by images), each element of which
    is a function which, when given a frequency (in cycles/degree), calls the corresponding
    stimulus_contrast_function, gets the resulting energy image, and then divisively normalizes it
    using the corresponding r and s values for the given voxel.

    Kay2013_normalization_r and Kay2013_normalization_s can be a single value (in which case the
    same value is used for each voxel), an array (in which case each voxel uses the corresponding
    value), or a dictionary with 1, 2, and 3 as the keys (in which case each voxel uses the value
    corresponding to its area, V1, V2, or V3).
    """
    _divisive_normalization_cache = [{} for i in stimulus_contrast_functions]

    def _divisive_normalization_function(func_idx, cpd, vox_id):
        cache = _divisive_normalization_cache[func_idx]
        r     = Kay2013_normalization_r[vox_id]
        s     = Kay2013_normalization_s[vox_id]
        ev    = stimulus_edge_value[func_idx]
        cpp   = cpd / normalized_pixels_per_degree[func_idx]
        if (r, s) not in cache:
            cache[(r, s)] = dict()
        cache = cache[(r, s)]
        if isinstance(cpd, set):
            return {x: _divisive_normalization_function(func_idx, x, vox_id) for x in cpd}
        elif hasattr(cpd, '__iter__'):
            return [_divisive_normalization_function(func_idx, x, vox_id) for x in cpd]
        elif cpd in cache:
            return cache[cpd]
        else:
            func       = stimulus_contrast_functions[func_idx]
            filtered   = func(cpd)
            # for the denominator in our normalization step, we sum over all orientations. this is
            # the step used in Kay2013a, but it's not clear whether this is ultimately the step we
            # want to use.
            imPOP = np.mean(filtered.values(), axis=0)
            normalized = np.sum([(v**r)/(s**r + imPOP**r)
                                 for v in filtered.itervalues()],
                                axis=0)
            normalized.setflags(write=False)
            cache[cpd] = normalized
            return normalized
            # need to talk with Noah about this. I think if I'm understanding this correctly, I
            # would need to just recreate that function, replacing it. Because it sums over all
            # orientations and I need to normalize instead (so instead of np.sum, do something else
            # there. So is the summation across orientations happening there or in pRF?)
            
            # So, change the stimulus_contrast_function to get the energy (as is now, DON'T sum
            # across orientations). So each function will return a list of values, one for each
            # orientation. This will take those in and normalize them (still returning a list of
            # values). Then we'll sum across orientations in pRF or in a separate spatial summation
            # step? Probably in pRF, but double check. And make pRF take
            # normalized_contrast_functions (output from here) as its input instead of stimulus
            # contrast functions (don't want to overwrite). In order to enable modularity,
            # calc_chain has ability to rename variables. Will need to play around with that and
            # add something to README.
    def _make_norm_fn(func_idx, vox_idx):
        """makes the normalized contrast function for function func_idx and voxel vox_idx

        This is necessary because of some weirdness in python scoping; it's neccessary to make sure
        each function gets the right indexes.
        """
        return lambda cpd: _divisive_normalization_function(func_idx, cpd, vox_idx)
    return {'normalized_contrast_functions':
            np.asarray([[_make_norm_fn(func_idx, vox_id)
                         for func_idx, _ in enumerate(stimulus_contrast_functions)]
                        for vox_id, _ in enumerate(Kay2013_normalization_r)])}<|MERGE_RESOLUTION|>--- conflicted
+++ resolved
@@ -104,19 +104,9 @@
             im = imgs[k]
             cpp = cpd / d2ps[k]
             c = evs[k]
-<<<<<<< HEAD
-            # because of how the gabors get truncated, the mean of the real part is not exactly 0
-            # (which is what we want). In order to correct this, we subtract the means and then
-            # ensure that the power of the kernels is still 1.
-            kerns = [(kn.real-np.mean(kn.real), kn.imag-np.mean(kn.imag))
-                     for th in orients
-                     for kn in [gabor_kernel(cpp, theta=th)]]
-            kerns = [kern / np.sum([k ** 2 for k in kern]) for kern in kerns]
-=======
             kerns = [(kn.real, kn.imag)
                      for th  in orients
                      for kn  in [scaled_gabor_kernel(cpp, theta=th)]]
->>>>>>> 6b46a1d3
             # The filtered orientations
             filtered_orientations = {
                 th: np.sqrt(np.sum([ndi.convolve(im, kern_part, mode='constant', cval=c)**2
