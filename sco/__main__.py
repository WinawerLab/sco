--- conflicted
+++ resolved
@@ -15,7 +15,6 @@
      ('e', 'max-eccen', 'max_eccentricity',  '20'),
      ('o', 'output',    'output_dir',        '.')])
 
-<<<<<<< HEAD
 sco_help = \
 '''
 Usage: sco <subject> <image0000> <image0001>...
@@ -29,7 +28,7 @@
     (default: 20).
   * -o|--output=<directory> sets the output directory (default: .).
 '''
-=======
+
 def _check_extract(arg, subq=False):
     img_formats = ['.png', '.jpg', '.gif']
     if len(arg) > 7 and arg[-7:] == '.tar.gz' or len(f) > 4 and f[-4:] == '.tgz':
@@ -60,7 +59,6 @@
                     if ff[-4:].lower() in img_formats]
         else:
             return [arg] if len(arg) > 4 and arg[-4:].lower() in img_formats
->>>>>>> ac3b4d3f
 
 def main(argv):
     (args, opts) = main_parser(argv)
