####################################################################################################
# stimulus/core.py
# The stimulus module of the standard cortical observer; core definitions and checks.
# By Noah C. Benson

import numpy                 as     np
from   scipy                 import ndimage    as ndi
from   scipy.interpolate     import (RectBivariateSpline, interp1d)

from   skimage               import data
from   skimage.util          import img_as_float

from   ..core                import calculates

import warnings

warnings.filterwarnings('ignore', category=UserWarning, message='.*From scipy 0.13.0.*')

@calculates()
def calc_stimulus_default_parameters(stimulus_image_filenames,
                                     stimulus_edge_value=0.5,
                                     stimulus_aperture_edge_width=None,
                                     stimulus_pixels_per_degree=24,
                                     normalized_stimulus_aperture=None,
                                     normalized_pixels_per_degree=None,
                                     max_eccentricity=None):
    '''
    calc_stimulus_default_parameters() is a calculator that expects no particular options, but
    fills in several options if not given. These fall into two categories; first, some options
    are given default values if not provided:
      * stimulus_edge_value is set to 0.5
      * stimulus_pixels_per_degree is set to 24 if not provided
      * stimulus_aperture_edge_width is set to normalized_pixels_per_degree
    Other options are dependent on each other:
      * normalized_stimulus_aperture
      * normalized_pixels_per_degree
      * max_eccentricity
    If all three of these are provided (and not None) then they are left as is; if two are given
    then the last is set to obey the equation
     max_eccentricity * normalized_pixels_per_degree == normalized_stimulus_aperture.
    If one or zero of them is given, then the minimum number of following defaults are used, with
    the remaining value filled in as soon as two of the three values has been assigned:
      * max_eccentricity = 12
      * normalized_pixels_per_degree = 15
    Finally, the parameter stimulus_images is required so that all values can be coerced to arrays
    the appropriate size if necessary.
    '''
    mxe = max_eccentricity
    d2p = normalized_pixels_per_degree
    asz = normalized_stimulus_aperture
    n = len(stimulus_image_filenames)
    # First, fill out lengths:
    if hasattr(mxe, '__iter__'):
        if len(mxe) != n:
            raise ValueError('len(max_eccentricity) != len(stimulus_images)')
    else:
        mxe = [mxe for i in stimulus_image_filenames]
    if hasattr(d2p, '__iter__'):
        if len(d2p) != n:
            raise ValueError('len(normalized_pixels_per_degree) != len(stimulus_images)')
    else:
        d2p = [d2p for i in stimulus_image_filenames]
    if hasattr(asz, '__iter__'):
        if len(asz) != n:
            raise ValueError('len(normalized_stimulus_aperture) != len(stimulus_images)')
    else:
        asz = [asz for i in stimulus_image_filenames]
    if hasattr(stimulus_edge_value, '__iter__'):
        if len(stimulus_edge_value) != n:
            raise ValueError('len(stimulus_edge_value) != len(stimulus_images)')
    else:
        stimulus_edge_value = [stimulus_edge_value for i in stimulus_image_filenames]
    if hasattr(stimulus_pixels_per_degree, '__iter__'):
        if len(stimulus_pixels_per_degree) != n:
            raise ValueError('len(stimulus_pixels_per_degree) != len(stimulus_images)')
    else:
        stimulus_pixels_per_degree = [stimulus_pixels_per_degree for i in stimulus_image_filenames]
    if hasattr(stimulus_aperture_edge_width, '__iter__'):
        if len(stimulus_aperture_edge_width) != n:
            raise ValueError('len(stimulus_aperture_edge_width) != len(stimulus_images)')
    else:
        stimulus_aperture_edge_width = [stimulus_aperture_edge_width
                                        for i in stimulus_image_filenames]
    # Now fix the params that depend on each other:
    (mxe, d2p, asz) = [[None if x == 0 else x for x in xx] for xx in [mxe, d2p, asz]]
    mxe = [m     if m is not None           else \
           12    if d is None or a is None  else \
           a/d
           for (m,d,a) in zip(mxe,d2p,asz)]
    d2p = [d     if d is not None           else \
           15    if a is None               else \
           a/m
           for (m,d,a) in zip(mxe,d2p,asz)]
    asz = [a     if a is not None           else \
           m*d
           for (m,d,a) in zip(mxe,d2p,asz)]
    # And fix the aperture edge if needed:
    stimulus_aperture_edge_width = [d if ew is None else ew
                                    for (ew,d) in zip(stimulus_aperture_edge_width,d2p)]
    # And return all of them as arrays:
    return {'stimulus_edge_value':          np.asarray(stimulus_edge_value),
            'stimulus_pixels_per_degree':   np.asarray(stimulus_pixels_per_degree),
            'stimulus_aperture_edge_width': np.asarray(stimulus_aperture_edge_width),
            'normalized_stimulus_aperture': np.asarray(asz),
            'normalized_pixels_per_degree': np.asarray(d2p),
            'max_eccentricity':             np.asarray(mxe)}

@calculates('stimulus_images', filenames='stimulus_image_filenames')
def import_stimulus_images(filenames, stimulus_gamma=None):
    '''
    import_stimulus_images is a calculator that expects the 'stimulus_image_filenames' value and 
    converts this, which it expects to be a list of image filenames (potentially containing 
    pre-loaded image matrices), into a list of images loaded from those filenames. It provides
    this list as 'stimulus_images'.
    The optional argument stimulus_gamma may also be passed to this function; if stimulus_gamma
    is given, then it must be one of:
      * an (n x 2) or (2 x n) matrix such that is equivalent to (potentially after transposition)
        a matrix of (x,y) values where x is the input gamma and y is the corrected gamma.
      * a vector of corrected gamma values; if the vector u is of length n, then this is equivalent
        to passing a matrix in which the y-values are the elements of u and the x-values are evenly
        spaced values that cover the interval [0,1]; accordingly there must be at least 2 elements.
      * a function that accepts a number between 0 and 1 and returns the corrected gamma.
    This function supples the stimulus_gamma back as a function that interpolates the numbers if
    numbers are given instead of a function.
    '''
    # First, setup the stimulus_gamma correction:
    if stimulus_gamma is None:
        stimulus_gamma = lambda x: x
    elif hasattr(stimulus_gamma, '__iter__'):
        vals = np.array(stimulus_gamma)
        if len(vals.shape) > 2:
            raise ValueError('stimulus_gamma must be 1D or 2D array')
        if len(vals.shape) == 1:
            n = float(vals.shape[0] - 1)
            vals = np.asarray([[float(i)/n for i in range(vals.shape[0])], vals])
        # Okay, assume here that vals is nx2 or 2xn
        if vals.shape[1] != 2: vals = vals.T
        # and interpolate these
        stimulus_gamma = interp1d(vals[:,0], vals[:,1], kind='cubic')
    elif not hasattr(stimulus_gamma, '__call__'):
        raise ValueError('Given stimulus_gamma argument has neither iter nor call attribute')
    # Now load the images...
    ims = filenames if hasattr(filenames, '__iter__') else [filenames]
    ims = [(img_as_float(data.load(im)) if isinstance(im, basestring) else im) for im in ims]
    ims = [stimulus_gamma(np.mean(im, axis=2) if len(im.shape) > 2 else im)    for im in ims]
    # If the stimulus images are different sizes, this will be an array with
    # dtype=object. Otherwise it will be normal
    return {'stimulus_images': np.asarray(ims), 'stimulus_gamma':  stimulus_gamma}

def image_apply_aperture(im, radius, center=None, fill_value=0.5, edge_width=10, crop=True):
    '''
    image_apply_aperture(im, rad) yields an image that has been given a circular aperture centered
    at the middle of the image im with the given radius rad in pixels. The following options may be
    given:
      * fill_value (default 0.5) gives the value filled in outside of the aperture
      * crop (default True) indicates whether the image should be cropped after the aperture is
        applied; possible values are a tuple (r,c) indicating the desired size of the resulting
        image; an integer r, equivalent to (r,r); or True, in which case the image is cropped such
        that it just holds the entire aperture (including any smoothed edge).
      * edge_width (default 10) gives the number of pixels over which the aperture should be
        smoothly extended; 0 gives a hard edge, otherwise a half-cosine smoothing is used.
      * center (default None) gives the center of the aperture as a (row, column) value; None uses
        the center of the image.
    '''
    im = np.asarray(im)
    # First, figure out the final image size
    crop = 2*(radius + edge_width) if crop is True else crop
    final_sz = crop if isinstance(crop, (tuple, list)) else (crop, crop)
    final_sz = [int(round(x)) for x in final_sz]
    final_im = np.full(final_sz, fill_value)
    # figure out the centers
    center       = (0.5*im.shape[0],       0.5*im.shape[1])       if center is None else center
    final_center = (0.5*final_im.shape[0], 0.5*final_im.shape[1])
    # we may have to interpolate pixels, so setup the interpolation; (0,0) in the lower-left:
    interp = RectBivariateSpline(range(im.shape[0]), range(im.shape[1]), im)
    # prepare to interpolate: find the row/col values for the pixels into which we interpolate
    rad2 = radius**2
    erad2 = (radius + edge_width)**2
    final_xy = [(x,y)
                for x in range(final_im.shape[0]) for xx in [(x - final_center[0])**2]
                for y in range(final_im.shape[1]) for yy in [(y - final_center[1])**2]
                if xx + yy <= erad2]
    f2i = float(im.shape[0]) / float(final_sz[0])
    image_xy = [(x,y)
                for xy in final_xy
                for (dx,dy) in [(xy[0] - final_center[0], xy[1] - final_center[1])]
                for (x,y) in [(dx*f2i + center[0], dy*f2i + center[1])]]
    final_xy = np.transpose(final_xy)
    image_xy = np.transpose(image_xy)
    # pull the interpolated values out of the interp structure:
    z = interp(image_xy[0], image_xy[1], grid=False)
    # and put these values into the final image
    for ((x,y),z) in zip(final_xy.T, z): final_im[x,y] = z
    # now, take care of the edge
    if edge_width is 0: return final_im
    for r in range(final_im.shape[0]):
        for c in range(final_im.shape[1]):
            r0 = float(r) - final_center[0]
            c0 = float(c) - final_center[1]
            d0 = r0*r0 + c0*c0
            if d0 > rad2 and d0 <= erad2:
                d0 = np.sqrt(d0) - radius
                w = 0.5*(1.0 + np.cos(d0 * np.pi / edge_width))
                final_im[r,c] = w*final_im[r,c] + (1.0 - w)*fill_value
    # That's it!
    return final_im

<<<<<<< HEAD
@calculates()
def calc_stimulus_default_parameters(stimulus_image_filenames=None,
                                     stimulus_images=None,
                                     stimulus_edge_value=0.5,
                                     stimulus_aperture_edge_width=None,
                                     stimulus_pixels_per_degree=24,
                                     normalized_stimulus_aperture=None,
                                     normalized_pixels_per_degree=None,
                                     max_eccentricity=None):
    '''
    calc_stimulus_default_parameters() is a calculator that expects no particular options, but
    fills in several options if not given. These fall into two categories; first, some options
    are given default values if not provided:
      * stimulus_edge_value is set to 0.5
      * stimulus_pixels_per_degree is set to 24 if not provided
      * stimulus_aperture_edge_width is set to normalized_pixels_per_degree
    Other options are dependent on each other:
      * normalized_stimulus_aperture
      * normalized_pixels_per_degree
      * max_eccentricity
    If all three of these are provided (and not None) then they are left as is; if two are given
    then the last is set to obey the equation
     max_eccentricity * normalized_pixels_per_degree == normalized_stimulus_aperture.
    If one or zero of them is given, then the minimum number of following defaults are used, with
    the remaining value filled in as soon as two of the three values has been assigned:
      * max_eccentricity = 12
      * normalized_pixels_per_degree = 15
    Finally, the parameter stimulus_images is required so that all values can be coerced to arrays
    the appropriate size if necessary.
    '''
    mxe = max_eccentricity
    d2p = normalized_pixels_per_degree
    asz = normalized_stimulus_aperture
    # We need either stimulus_image_filenames or stimulus_images to be defined.
    if not stimulus_image_filenames:
        assert stimulus_images is not None, "If stimulus_image_filenames is not defined, stimulus_images must be!"
        n = len(stimulus_images)
    else:
        n = len(stimulus_image_filenames)
    # First, fill out lengths:
    if hasattr(mxe, '__iter__'):
        if len(mxe) != n:
            raise ValueError('len(max_eccentricity) != len(stimulus_images)')
    else:
        mxe = [mxe for i in range(n)]
    if hasattr(d2p, '__iter__'):
        if len(d2p) != n:
            raise ValueError('len(normalized_pixels_per_degree) != len(stimulus_images)')
    else:
        d2p = [d2p for i in range(n)]
    if hasattr(asz, '__iter__'):
        if len(asz) != n:
            raise ValueError('len(normalized_stimulus_aperture) != len(stimulus_images)')
    else:
        asz = [asz for i in range(n)]
    if hasattr(stimulus_edge_value, '__iter__'):
        if len(stimulus_edge_value) != n:
            raise ValueError('len(stimulus_edge_value) != len(stimulus_images)')
    else:
        stimulus_edge_value = [stimulus_edge_value for i in range(n)]
    if hasattr(stimulus_pixels_per_degree, '__iter__'):
        if len(stimulus_pixels_per_degree) != n:
            raise ValueError('len(stimulus_pixels_per_degree) != len(stimulus_images)')
    else:
        stimulus_pixels_per_degree = [stimulus_pixels_per_degree for i in range(n)]
    if hasattr(stimulus_aperture_edge_width, '__iter__'):
        if len(stimulus_aperture_edge_width) != n:
            raise ValueError('len(stimulus_aperture_edge_width) != len(stimulus_images)')
    else:
        stimulus_aperture_edge_width = [stimulus_aperture_edge_width
                                        for i in range(n)]
    # Now fix the params that depend on each other:
    (mxe, d2p, asz) = [[None if x == 0 else x for x in xx] for xx in [mxe, d2p, asz]]
    mxe = [m     if m is not None           else \
           12    if d is None or a is None  else \
           a/d
           for (m,d,a) in zip(mxe,d2p,asz)]
    d2p = [d     if d is not None           else \
           15    if a is None               else \
           a/m
           for (m,d,a) in zip(mxe,d2p,asz)]
    asz = [a     if a is not None           else \
           m*d
           for (m,d,a) in zip(mxe,d2p,asz)]
    # And fix the aperture edge if needed:
    stimulus_aperture_edge_width = [d if ew is None else ew
                                    for (ew,d) in zip(stimulus_aperture_edge_width,d2p)]
    # And return all of them as arrays:
    return {'stimulus_edge_value':          np.asarray(stimulus_edge_value),
            'stimulus_pixels_per_degree':   np.asarray(stimulus_pixels_per_degree),
            'stimulus_aperture_edge_width': np.asarray(stimulus_aperture_edge_width),
            'normalized_stimulus_aperture': np.asarray(asz),
            'normalized_pixels_per_degree': np.asarray(d2p),
            'max_eccentricity':             np.asarray(mxe),
            'stimulus_images':              np.asarray(stimulus_images),
            'stimulus_image_filenames':     np.asarray(stimulus_image_filenames)}

=======
>>>>>>> 8b339d81
@calculates('normalized_stimulus_images',
            imgs='stimulus_images',
            edge_val='stimulus_edge_value',
            deg2px='stimulus_pixels_per_degree',
            normsz='normalized_stimulus_aperture',
            normdeg2px='normalized_pixels_per_degree',
            edge_width='stimulus_aperture_edge_width')
def calc_normalized_stimulus_images(imgs, edge_val, deg2px, normsz, normdeg2px, edge_width):
    '''
    calc_normalized_stimulus_images is a calculator that expects the 'stimulus_images' key from the
    calculation data pool and provides the value 'normalized_stimulus_images', which will be a set
    of images normalized to a particular size and resolution.
    The following arguments may be provided to the resulting calculator, and must be provided if the
    calc_stimulus_default_parameters calculator does not appear prior to this calculator in a calc
    chain:
      * stimulus_edge_value (0.5), the value outside the projected stimulus.
      * stimulus_pixels_per_degree (24), the pixels per degree for the stimulus (may be a list)
      * normalized_stimulus_aperture (150), the radius (in pixels) of the aperture to apply after
        each image has been normalized
      * normalized_pixels_per_degree (15), the number of pixels per degree in the normralized image
    '''
    # Zoom each image so that the pixels per degree is right:
    imgs = [ndi.zoom(im, (float(nd2p)/float(d2p)), cval=ev)
            for (im, d2p, nd2p, ev) in zip(imgs, deg2px, normdeg2px, edge_val)]
    # Then apply the aperture
    imgs = [image_apply_aperture(im, rad, fill_value=ev, edge_width=ew)
            for (im, rad, ev, ew) in zip(imgs, normsz, edge_val, edge_width)]
    # That's it! Make it an array because those are easier and we know every image will be the same size.
    return {'normalized_stimulus_images': np.asarray(imgs)}<|MERGE_RESOLUTION|>--- conflicted
+++ resolved
@@ -17,7 +17,8 @@
 warnings.filterwarnings('ignore', category=UserWarning, message='.*From scipy 0.13.0.*')
 
 @calculates()
-def calc_stimulus_default_parameters(stimulus_image_filenames,
+def calc_stimulus_default_parameters(stimulus_image_filenames=None,
+                                     stimulus_images=None,
                                      stimulus_edge_value=0.5,
                                      stimulus_aperture_edge_width=None,
                                      stimulus_pixels_per_degree=24,
@@ -48,39 +49,44 @@
     mxe = max_eccentricity
     d2p = normalized_pixels_per_degree
     asz = normalized_stimulus_aperture
-    n = len(stimulus_image_filenames)
+    # We need either stimulus_image_filenames or stimulus_images to be defined.
+    if not stimulus_image_filenames:
+        assert stimulus_images is not None, "If stimulus_image_filenames is not defined, stimulus_images must be!"
+        n = len(stimulus_images)
+    else:
+        n = len(stimulus_image_filenames)
     # First, fill out lengths:
     if hasattr(mxe, '__iter__'):
         if len(mxe) != n:
             raise ValueError('len(max_eccentricity) != len(stimulus_images)')
     else:
-        mxe = [mxe for i in stimulus_image_filenames]
+        mxe = [mxe for i in range(n)]
     if hasattr(d2p, '__iter__'):
         if len(d2p) != n:
             raise ValueError('len(normalized_pixels_per_degree) != len(stimulus_images)')
     else:
-        d2p = [d2p for i in stimulus_image_filenames]
+        d2p = [d2p for i in range(n)]
     if hasattr(asz, '__iter__'):
         if len(asz) != n:
             raise ValueError('len(normalized_stimulus_aperture) != len(stimulus_images)')
     else:
-        asz = [asz for i in stimulus_image_filenames]
+        asz = [asz for i in range(n)]
     if hasattr(stimulus_edge_value, '__iter__'):
         if len(stimulus_edge_value) != n:
             raise ValueError('len(stimulus_edge_value) != len(stimulus_images)')
     else:
-        stimulus_edge_value = [stimulus_edge_value for i in stimulus_image_filenames]
+        stimulus_edge_value = [stimulus_edge_value for i in range(n)]
     if hasattr(stimulus_pixels_per_degree, '__iter__'):
         if len(stimulus_pixels_per_degree) != n:
             raise ValueError('len(stimulus_pixels_per_degree) != len(stimulus_images)')
     else:
-        stimulus_pixels_per_degree = [stimulus_pixels_per_degree for i in stimulus_image_filenames]
+        stimulus_pixels_per_degree = [stimulus_pixels_per_degree for i in range(n)]
     if hasattr(stimulus_aperture_edge_width, '__iter__'):
         if len(stimulus_aperture_edge_width) != n:
             raise ValueError('len(stimulus_aperture_edge_width) != len(stimulus_images)')
     else:
         stimulus_aperture_edge_width = [stimulus_aperture_edge_width
-                                        for i in stimulus_image_filenames]
+                                        for i in range(n)]
     # Now fix the params that depend on each other:
     (mxe, d2p, asz) = [[None if x == 0 else x for x in xx] for xx in [mxe, d2p, asz]]
     mxe = [m     if m is not None           else \
@@ -103,7 +109,10 @@
             'stimulus_aperture_edge_width': np.asarray(stimulus_aperture_edge_width),
             'normalized_stimulus_aperture': np.asarray(asz),
             'normalized_pixels_per_degree': np.asarray(d2p),
-            'max_eccentricity':             np.asarray(mxe)}
+            'max_eccentricity':             np.asarray(mxe),
+            'stimulus_images':              np.asarray(stimulus_images),
+            'stimulus_image_filenames':     np.asarray(stimulus_image_filenames)}
+
 
 @calculates('stimulus_images', filenames='stimulus_image_filenames')
 def import_stimulus_images(filenames, stimulus_gamma=None):
@@ -205,106 +214,7 @@
     # That's it!
     return final_im
 
-<<<<<<< HEAD
-@calculates()
-def calc_stimulus_default_parameters(stimulus_image_filenames=None,
-                                     stimulus_images=None,
-                                     stimulus_edge_value=0.5,
-                                     stimulus_aperture_edge_width=None,
-                                     stimulus_pixels_per_degree=24,
-                                     normalized_stimulus_aperture=None,
-                                     normalized_pixels_per_degree=None,
-                                     max_eccentricity=None):
-    '''
-    calc_stimulus_default_parameters() is a calculator that expects no particular options, but
-    fills in several options if not given. These fall into two categories; first, some options
-    are given default values if not provided:
-      * stimulus_edge_value is set to 0.5
-      * stimulus_pixels_per_degree is set to 24 if not provided
-      * stimulus_aperture_edge_width is set to normalized_pixels_per_degree
-    Other options are dependent on each other:
-      * normalized_stimulus_aperture
-      * normalized_pixels_per_degree
-      * max_eccentricity
-    If all three of these are provided (and not None) then they are left as is; if two are given
-    then the last is set to obey the equation
-     max_eccentricity * normalized_pixels_per_degree == normalized_stimulus_aperture.
-    If one or zero of them is given, then the minimum number of following defaults are used, with
-    the remaining value filled in as soon as two of the three values has been assigned:
-      * max_eccentricity = 12
-      * normalized_pixels_per_degree = 15
-    Finally, the parameter stimulus_images is required so that all values can be coerced to arrays
-    the appropriate size if necessary.
-    '''
-    mxe = max_eccentricity
-    d2p = normalized_pixels_per_degree
-    asz = normalized_stimulus_aperture
-    # We need either stimulus_image_filenames or stimulus_images to be defined.
-    if not stimulus_image_filenames:
-        assert stimulus_images is not None, "If stimulus_image_filenames is not defined, stimulus_images must be!"
-        n = len(stimulus_images)
-    else:
-        n = len(stimulus_image_filenames)
-    # First, fill out lengths:
-    if hasattr(mxe, '__iter__'):
-        if len(mxe) != n:
-            raise ValueError('len(max_eccentricity) != len(stimulus_images)')
-    else:
-        mxe = [mxe for i in range(n)]
-    if hasattr(d2p, '__iter__'):
-        if len(d2p) != n:
-            raise ValueError('len(normalized_pixels_per_degree) != len(stimulus_images)')
-    else:
-        d2p = [d2p for i in range(n)]
-    if hasattr(asz, '__iter__'):
-        if len(asz) != n:
-            raise ValueError('len(normalized_stimulus_aperture) != len(stimulus_images)')
-    else:
-        asz = [asz for i in range(n)]
-    if hasattr(stimulus_edge_value, '__iter__'):
-        if len(stimulus_edge_value) != n:
-            raise ValueError('len(stimulus_edge_value) != len(stimulus_images)')
-    else:
-        stimulus_edge_value = [stimulus_edge_value for i in range(n)]
-    if hasattr(stimulus_pixels_per_degree, '__iter__'):
-        if len(stimulus_pixels_per_degree) != n:
-            raise ValueError('len(stimulus_pixels_per_degree) != len(stimulus_images)')
-    else:
-        stimulus_pixels_per_degree = [stimulus_pixels_per_degree for i in range(n)]
-    if hasattr(stimulus_aperture_edge_width, '__iter__'):
-        if len(stimulus_aperture_edge_width) != n:
-            raise ValueError('len(stimulus_aperture_edge_width) != len(stimulus_images)')
-    else:
-        stimulus_aperture_edge_width = [stimulus_aperture_edge_width
-                                        for i in range(n)]
-    # Now fix the params that depend on each other:
-    (mxe, d2p, asz) = [[None if x == 0 else x for x in xx] for xx in [mxe, d2p, asz]]
-    mxe = [m     if m is not None           else \
-           12    if d is None or a is None  else \
-           a/d
-           for (m,d,a) in zip(mxe,d2p,asz)]
-    d2p = [d     if d is not None           else \
-           15    if a is None               else \
-           a/m
-           for (m,d,a) in zip(mxe,d2p,asz)]
-    asz = [a     if a is not None           else \
-           m*d
-           for (m,d,a) in zip(mxe,d2p,asz)]
-    # And fix the aperture edge if needed:
-    stimulus_aperture_edge_width = [d if ew is None else ew
-                                    for (ew,d) in zip(stimulus_aperture_edge_width,d2p)]
-    # And return all of them as arrays:
-    return {'stimulus_edge_value':          np.asarray(stimulus_edge_value),
-            'stimulus_pixels_per_degree':   np.asarray(stimulus_pixels_per_degree),
-            'stimulus_aperture_edge_width': np.asarray(stimulus_aperture_edge_width),
-            'normalized_stimulus_aperture': np.asarray(asz),
-            'normalized_pixels_per_degree': np.asarray(d2p),
-            'max_eccentricity':             np.asarray(mxe),
-            'stimulus_images':              np.asarray(stimulus_images),
-            'stimulus_image_filenames':     np.asarray(stimulus_image_filenames)}
-
-=======
->>>>>>> 8b339d81
+
 @calculates('normalized_stimulus_images',
             imgs='stimulus_images',
             edge_val='stimulus_edge_value',
