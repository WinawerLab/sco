####################################################################################################
# anatomy/core.py
# The anatomy module of the standard cortical observer; core definitions and checks.
# By Noah C. Benson


import numpy                 as     np
import neuropythy            as     neuro
import neuropythy.freesurfer as     neurofs
import nibabel.freesurfer    as     fs

from   neuropythy.commands   import benson14_retinotopy_command

import os

from ..core            import calculates
from ..normalization   import _turn_param_into_array

@calculates()
def calc_anatomy_default_parameters(pRF_v123_labels,
                                    Kay2013_pRF_sigma_slope={1: 0.1,  2: 0.15, 3: 0.27},
                                    Kay2013_output_nonlinearity={1: 0.18, 2: 0.13, 3: 0.12}):
    """
    calc_anatomy_default_parameters() is a calculator that expects no particular options, but
    fills in several options if not provided:
    * Kay2013_pRF_sigma_slope
    * Kay2013_output_nonlinearity
      
    For both of these, they can be a single float, a list/array of float, or a dictionary with 1, 2
    and 3 as its keys and with floats as the values, specifying the values for these parameters for
    voxels in areas V1, V2, and V3. This function will take these values and form arrays that
    correspond to the other voxel-level arrays.

    Different from most of the calc_default_parameters functions, this one must run after
    calc_pRF_centers because it needs pRF_v123_labels
    """
    return {'Kay2013_pRF_sigma_slope': _turn_param_into_array(Kay2013_pRF_sigma_slope,
                                                              pRF_v123_labels),
            'Kay2013_output_nonlinearity': _turn_param_into_array(Kay2013_output_nonlinearity,
                                                                  pRF_v123_labels)}

@calculates('polar_angle_mgh', 'eccentricity_mgh', 'v123_labels_mgh', 'ribbon_mghs')
def import_benson14_volumes_from_freesurfer(subject):
    if isinstance(subject, basestring):
        subject = neuro.freesurfer_subject(subject)
    if not isinstance(subject, neurofs.Subject):
        raise ValueError('Subject given to FreeSurferAnatomyModule object is not a neuropythy' + \
                         ' FreeSurfer subject or string')
    # make sure there are template volume files that match this subject
    ang = os.path.join(subject.directory, 'mri', 'angle_benson14.mgz')
    ecc = os.path.join(subject.directory, 'mri', 'eccen_benson14.mgz')
    lab = os.path.join(subject.directory, 'mri', 'v123roi_benson14.mgz')
    if not os.path.exists(ang) or not os.path.exists(ecc) or not os.path.exists(lab):
        # Apply the template first...
        benson14_retinotopy_command(subject.directory)
    if not os.path.exists(ang) or not os.path.exists(ecc) or not os.path.exists(lab):        
        raise ValueError('No areas template found/created for subject: ' + lab)
    angle_mgz = fs.mghformat.load(ang)
    eccen_mgz = fs.mghformat.load(ecc)
    label_mgz = fs.mghformat.load(lab)
    ribbon_mgzs = (subject.LH.ribbon, subject.RH.ribbon)
    return {'subject':          subject,
            'polar_angle_mgh':  angle_mgz,
            'eccentricity_mgh': eccen_mgz,
            'v123_labels_mgh':  label_mgz,
            'ribbon_mghs':      ribbon_mgzs}

<<<<<<< HEAD
@calculates('pRF_centers', 'pRF_voxel_indices', 'pRF_hemispheres',
=======
@calculates('lh_polar_angle_mgh', 'lh_eccentricity_mgh', 'lh_v123_labels_mgh',
            'rh_polar_angle_mgh', 'rh_eccentricity_mgh', 'rh_v123_labels_mgh')
def import_benson14_surface_from_freesurfer(subject):
    if isinstance(subject, basestring):
        subject = neuro.freesurfer_subject(subject)
    if not isinstance(subject, neurofs.Subject):
        raise ValueError('Subject given to FreeSurferAnatomyModule object is not a neuropythy' + \
                         ' FreeSurfer subject or string')
    # make sure there are template volume files that match this subject
    lang = os.path.join(subject.directory, 'surf', 'lh.angle_benson14.mgz')
    lecc = os.path.join(subject.directory, 'surf', 'lh.eccen_benson14.mgz')
    llab = os.path.join(subject.directory, 'surf', 'lh.v123roi_benson14.mgz')
    rang = os.path.join(subject.directory, 'surf', 'rh.angle_benson14.mgz')
    recc = os.path.join(subject.directory, 'surf', 'rh.eccen_benson14.mgz')
    rlab = os.path.join(subject.directory, 'surf', 'rh.v123roi_benson14.mgz')
    if not os.path.exists(lang) or not os.path.exists(lecc) or not os.path.exists(llab) \
       or not os.path.exists(rang) or not os.path.exists(recc) or not os.path.exists(rlab):
        # Apply the template first...
        benson14_retinotopy_command(subject.directory)
    if not os.path.exists(lang) or not os.path.exists(lecc) or not os.path.exists(llab) \
       or not os.path.exists(rang) or not os.path.exists(recc) or not os.path.exists(rlab):
        raise ValueError('No areas template found/created for subject: ' + lab)
    l_angle_mgz = fs.mghformat.load(lang)
    l_eccen_mgz = fs.mghformat.load(lecc)
    l_label_mgz = fs.mghformat.load(llab)
    r_angle_mgz = fs.mghformat.load(rang)
    r_eccen_mgz = fs.mghformat.load(recc)
    r_label_mgz = fs.mghformat.load(rlab)
    return {'subject':             subject,
            'lh_polar_angle_mgh':  l_angle_mgz,
            'lh_eccentricity_mgh': l_eccen_mgz,
            'lh_v123_labels_mgh':  l_label_mgz,
            'rh_polar_angle_mgh':  r_angle_mgz,
            'rh_eccentricity_mgh': r_eccen_mgz,
            'rh_v123_labels_mgh':  r_label_mgz}

@calculates('pRF_centers', 'pRF_voxel_indices',
>>>>>>> 72551456
            'pRF_polar_angle', 'pRF_eccentricity', 'pRF_v123_labels')
def calc_pRFs_from_freesurfer_retinotopy_volumes(polar_angle_mgh, eccentricity_mgh,
                                                 v123_labels_mgh, ribbon_mghs,
                                                 max_eccentricity):
    # The variables are all mgz volumes, so we need to extract the values:
    label = np.round(np.abs(v123_labels_mgh.dataobj.get_unscaled()))
    angle = polar_angle_mgh.dataobj.get_unscaled()
    eccen = eccentricity_mgh.dataobj.get_unscaled()
    (lrib, rrib) = [r.dataobj.get_unscaled() for r in ribbon_mghs]
    # Find the voxel indices first:
    pRF_voxel_indices = np.asarray(np.where(label.astype(bool))).T
    # Grab the hemispheres; filter down if something isn't in the ribbon
    tmp   = [(1 if lrib[i,j,k] == 1 else -1, (i,j,k))
             for (i,j,k) in pRF_voxel_indices
             if lrib[i,j,k] != 0 or rrib[i,j,k] != 0]
    [hem, pRF_voxel_indices] = [np.asarray([r[i] for r in tmp]) for i in [0,1]]
    # Pull out the angle/eccen data
    angs0 = np.asarray([angle[i,j,k] for (i,j,k) in pRF_voxel_indices])
    angs  = 180.0/np.pi * (90.0 - angs0*hem)
    eccs  = np.asarray([eccen[i,j,k] for (i,j,k) in pRF_voxel_indices])
    labs  = np.asarray([label[i,j,k] for (i,j,k) in pRF_voxel_indices])
    # Filter by eccentricity...
    subidcs = np.where(eccs < max_eccentricity)[0]
    angs = angs[subidcs]
    eccs = eccs[subidcs]
    labs = labs[subidcs]
    pRF_voxel_indices = pRF_voxel_indices[subidcs]
    hem = hem[subidcs]
    # and pull out the rest of the data based on these:
    return {'pRF_centers':       np.asarray([eccs * np.cos(angs), eccs * np.sin(angs)]).T,
            'pRF_voxel_indices': pRF_voxel_indices,
            'pRF_polar_angle':   angs,
            'pRF_eccentricity':  eccs,
            'pRF_v123_labels':   labs,
            'pRF_hemispheres':   hem}

@calculates('pRF_centers', 'pRF_hemispheres', 'pRF_vertex_indices',
            'pRF_eccentricity', 'pRF_polar_angle', 'pRF_v123_labels')
def calc_pRFs_from_freesurfer_retinotopy_surface(lh_polar_angle_mgh,
                                                 lh_eccentricity_mgh,
                                                 lh_v123_labels_mgh,
                                                 rh_polar_angle_mgh,
                                                 rh_eccentricity_mgh,
                                                 rh_v123_labels_mgh,
                                                 max_eccentricity):
    # The variables are all already vectors so this is pretty simple:
    (lang, lecc, llab)  = [mgh.dataobj.get_unscaled().flatten()
                           for mgh in [lh_polar_angle_mgh, lh_eccentricity_mgh, lh_v123_labels_mgh]]
    (rang, recc, rlab)  = [mgh.dataobj.get_unscaled().flatten()
                           for mgh in [rh_polar_angle_mgh, rh_eccentricity_mgh, rh_v123_labels_mgh]]
    (angs0, eccs, labs) = [np.concatenate([ldat, rdat], axis=0)
                           for (ldat,rdat) in zip([lang, lecc, llab], [rang, recc, rlab])]
    idcs  = np.concatenate([range(len(lang)), range(len(rang))], axis=0)
    vals  = np.intersect1d(np.intersect1d(np.where(labs > 0)[0],
                                          np.where(labs < 4)[0]),
                           np.where(eccs < max_eccentricity)[0])
    idcs  = idcs[vals]
    hemis = np.concatenate([[1 for a in lang], [-1 for a in rang]], axis=0)[vals]
    angs  = 180.0/np.pi * (90.0 - angs0[vals]*hemis)
    eccs  = eccs[vals]
    labs  = labs[vals]
    # and pull out the rest of the data based on these:
    return {'pRF_centers':        np.asarray([eccs * np.cos(angs), eccs * np.sin(angs)]).T,
            'pRF_vertex_indices': idcs,
            'pRF_polar_angle':    angs,
            'pRF_eccentricity':   eccs,
            'pRF_v123_labels':    labs,
            'pRF_hemispheres':    hemis}

@calculates()
def calc_voxel_selector(voxel_idx, pRF_centers, pRF_voxel_indices, pRF_polar_angle,
                        pRF_eccentricity, pRF_v123_labels, pRF_hemispheres):
    """
    calc_voxel_selector takes in the various pRF arrays that are retrieved from the anatomical
    image and retinotopy and limits them, selecting only some of the voxels. This is an optional
    step, not included in the default chain, that allows the user to fit the model and predict
    responses for only a subset of the voxels in the brain. This is helpful for debugging when one
    wants to examine a small number of voxels and many images or when one knows exactly what voxel
    they're interested in. As such, it should be inserted happen after
    calc_pRFs_from_freesurfer_retinotopy and before calc_anatomy_default_parameters and
    calc_Kay2013_pRF_sizes

    As an argument, it takes voxel_idx, a list or array containing ints; we use it as an index into
    the voxel-related arrays.
    """
    voxel_idx = np.asarray(voxel_idx)
    return {'pRF_centers':       pRF_centers[voxel_idx],
            'pRF_voxel_indices': pRF_voxel_indices[voxel_idx],
            'pRF_polar_angle':   pRF_polar_angle[voxel_idx],
            'pRF_eccentricity':  pRF_eccentricity[voxel_idx],
            'pRF_v123_labels':   pRF_v123_labels[voxel_idx],
            'pRF_hemispheres':   pRF_hemispheres[voxel_idx]}

@calculates('pRF_sizes')
def calc_Kay2013_pRF_sizes(pRF_eccentricity, Kay2013_pRF_sigma_slope, Kay2013_output_nonlinearity):
    '''
    calculate_pRF_sizes_Kay2013 is a calculator object that requires the pRF_eccentricity,
    Kay2013_pRF_sigma_slope, and Kay2013_output_nonlinearity parameters; it yields a list of pRF
    sizes for the given lists of eccentricity values and labels (which should all be 1, 2, or 3
    for V1-V3, otherwise 0). sigma0(p, a) = s0 + sa (p/90) where sa is a constant determined by the
    visual area and s0 is 1/2; the values for sa given in Kay et al. (2013) are 
    {s1 = 0.1, s2 = 0.15, s3 = 0.27}.  sigma(p, a, n) = (sigma0(p, a) - 0.23) / (0.16 n^(1/2) +
    -0.05)
    '''
    # #TODO Note that the above text may be wrong now; we have to rethink the pRF size.
    sig0 = [(0.5 + sig_slope * e) for (e, sig_slope) in
            zip(pRF_eccentricity, Kay2013_pRF_sigma_slope)]
    sig = sig0
    #sig = [(s0 - 0.23) / (0.16 / np.sqrt(nonlin) - 0.05) for (e, nonlin, s0) in
    #       zip(pRF_eccentricity, Kay2013_output_nonlinearity, sig0)]
    return {'pRF_sizes': np.asarray(sig)}


@calculates('exported_predictions_filename', 'exported_image_ordering_filename')
def export_predicted_response_volumes(export_path,
                                      predicted_responses,
                                      pRF_voxel_indices, subject,
                                      predicted_response_name='prediction',
                                      image_order_name='images',
                                      stimulus_image_filenames=None,
                                      exported_predictions={}, overwrite_files=True,
                                      voxel_fill_value=0):
    '''
    export_predictions is a calculation module that expects the following data:
     * export_path (where to put the files)
     * predictions (dictionary whose keys are names and whose values are predictions)
     * pRF_voxel_indices (voxel indices at which the predictions are relevant)
     * subject (the subject whose data is being exported)
    Additionally, the following may be provided optionally:
     * exported_predictions (a dictionary of previously exported filed, default {})
     * overwrite_files (whether to overwrite existing files, default True)
    The module provides one additional output, exported_predictions, which is a dictionary whose
    keys are the prediction names and whose values are the filenames of those predictions that have
    been successfully exported.
    '''
    fill = voxel_fill_value
    vol0 = subject.LH.ribbon
    vol0dims = vol0.get_data().shape
    # new method: one volume plus an image ordering text file
    preds = np.zeros(vol0dims + (len(predicted_responses),), dtype=np.float32)
    for (n,result) in enumerate(predicted_responses):
        for ((i,j,k),val) in zip(pRF_voxel_indices, result):
            preds[i,j,k,n] = val
    hdr = vol0.header.copy()
    hdr.set_data_dtype(np.float32)
    hdr.set_data_shape(preds.shape)
    mgh = fs.mghformat.MGHImage(preds, vol0.affine, hdr, vol0.extra, vol0.file_map)
    mgh_flnm = os.path.join(export_path, predicted_response_name + '.mgz')
    mgh.to_filename(mgh_flnm)
    ord_flnm = os.path.join(export_path, image_order_name + '.txt')
    with open(ord_flnm, 'w') as f:
        if stimulus_image_filenames is None:
            f.write('# No filenames were given to export_predictions; this usually indicates\n')
            f.write('# that the sco calculation was run on a dataset imported directly into\n')
            f.write('# Python instead of via filenames.\n')
        else:
            for im in stimulus_image_filenames:
                f.write('%s\n' % im)
    return {'exported_predictions_filename':    mgh_flnm,
            'exported_image_ordering_filename': ord_flnm}

@calculates('lh_exported_predictions_filename',
            'rh_exported_predictions_filename',
            'exported_image_ordering_filename')
def export_predicted_response_surface(export_path,
                                      predicted_responses,
                                      subject,
                                      pRF_vertex_indices,
                                      pRF_hemispheres,
                                      predicted_response_name='prediction',
                                      image_order_name='images',
                                      stimulus_image_filenames=None,
                                      exported_predictions={}, overwrite_files=True,
                                      vertex_fill_value=0):
    '''
    export_predictions is a calculation module that expects the following data:
     * export_path (where to put the files)
     * predictions (dictionary whose keys are names and whose values are predictions)
     * pRF_vertex_indices (voxel indices at which the predictions are relevant)
     * pRF_vertex_hemisphere
     * subject (the subject whose data is being exported)
    Additionally, the following may be provided optionally:
     * exported_predictions (a dictionary of previously exported filed, default {})
     * overwrite_files (whether to overwrite existing files, default True)
    The module provides one additional output, exported_predictions, which is a dictionary whose
    keys are the prediction names and whose values are the filenames of those predictions that have
    been successfully exported.
    '''
    fill = vertex_fill_value
    flnms = []
    for (hemi, hid) in zip([subject.LH, subject.RH], [1, -1]):
        preds = np.full((1, 1, hemi.vertex_count, predicted_responses.shape[0]), float(fill),
                        dtype=np.float32)
        idcs  = np.where(pRF_hemispheres == hid)[0]
        pidcs = pRF_vertex_indices[idcs]
        preds[0,0,pidcs,:] = predicted_responses[:,idcs].T
        mgh = fs.mghformat.MGHImage(preds, np.eye(4))
        mgh_flnm = os.path.join(export_path,
                                hemi.name.lower() + '.' + predicted_response_name + '.mgz')
        mgh.to_filename(mgh_flnm)
        flnms.append(mgh_flnm)
    ord_flnm = os.path.join(export_path, image_order_name + '.txt')
    with open(ord_flnm, 'w') as f:
        if stimulus_image_filenames is None:
            f.write('# No filenames were given to export_predictions; this usually indicates\n')
            f.write('# that the sco calculation was run on a dataset imported directly into\n')
            f.write('# Python instead of via filenames.\n')
        else:
            for im in stimulus_image_filenames:
                f.write('%s\n' % im)
    return {'lh_exported_predictions_filename': flnms[0],
            'rh_exported_predictions_filename': flnms[1],
            'exported_image_ordering_filename': ord_flnm}<|MERGE_RESOLUTION|>--- conflicted
+++ resolved
@@ -65,9 +65,6 @@
             'v123_labels_mgh':  label_mgz,
             'ribbon_mghs':      ribbon_mgzs}
 
-<<<<<<< HEAD
-@calculates('pRF_centers', 'pRF_voxel_indices', 'pRF_hemispheres',
-=======
 @calculates('lh_polar_angle_mgh', 'lh_eccentricity_mgh', 'lh_v123_labels_mgh',
             'rh_polar_angle_mgh', 'rh_eccentricity_mgh', 'rh_v123_labels_mgh')
 def import_benson14_surface_from_freesurfer(subject):
@@ -105,7 +102,6 @@
             'rh_v123_labels_mgh':  r_label_mgz}
 
 @calculates('pRF_centers', 'pRF_voxel_indices',
->>>>>>> 72551456
             'pRF_polar_angle', 'pRF_eccentricity', 'pRF_v123_labels')
 def calc_pRFs_from_freesurfer_retinotopy_volumes(polar_angle_mgh, eccentricity_mgh,
                                                  v123_labels_mgh, ribbon_mghs,
